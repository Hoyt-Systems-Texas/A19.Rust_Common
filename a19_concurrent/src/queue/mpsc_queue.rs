use crate::queue::{ConcurrentQueue, PaddedUsize};
use a19_core::pow2::PowOf2;
use std::cell::UnsafeCell;
use std::mem::replace;
use std::sync::atomic::{AtomicUsize, Ordering};
use std::sync::Arc;
use std::thread;
use std::vec::Vec;

pub struct MpscNode<T> {
    id: AtomicUsize,
    value: Option<T>,
}

pub struct MpscQueueWrap<T> {
    queue: Arc<UnsafeCell<MpscQueue<T>>>,
}

/// Forces result move guards.
pub struct MpscQueueReceive<T> {
    queue: Arc<UnsafeCell<MpscQueue<T>>>,
}

unsafe impl<T> Sync for MpscQueueWrap<T> {}
unsafe impl<T> Send for MpscQueueWrap<T> {}

impl<T> MpscQueueWrap<T> {
    pub fn new(queue_size: usize) -> (MpscQueueWrap<T>, MpscQueueReceive<T>) {
        let queue = Arc::new(UnsafeCell::new(MpscQueue::new(queue_size)));
        let send_queue = queue.clone();
        (
            MpscQueueWrap { queue },
            MpscQueueReceive { queue: send_queue },
        )
    }

    pub fn offer(&self, v: T) -> bool {
        unsafe {
            let queue = &mut *self.queue.get();
            queue.offer(v)
        }
    }
}

unsafe impl<T> Send for MpscQueueReceive<T> {}
unsafe impl<T> Sync for MpscQueueReceive<T> {}

impl<T> MpscQueueReceive<T> {
    pub fn poll(&self) -> Option<T> {
        unsafe {
            let queue = &mut *self.queue.get();
            queue.poll()
        }
    }

    pub fn peek(&'_ self) -> Option<&'_ T> {
        let queue = unsafe { &mut *self.queue.get() };
        queue.peek()
    }

    pub fn drain(&self, act: fn(T), limit: usize) -> usize {
        unsafe {
            let queue = &mut *self.queue.get();
            queue.drain(act, limit)
        }
    }
}

/// A thread pool that is safe for multiple threads to read from but only a single thread to read.
struct MpscQueue<T> {
    mask: usize,
    ring_buffer: Vec<MpscNode<T>>,
    capacity: usize,
    sequence_number: PaddedUsize,
    producer: PaddedUsize,
}

unsafe impl<T> Send for MpscQueue<T> {}
unsafe impl<T> Sync for MpscQueue<T> {}

impl<T> MpscQueue<T> {
    fn new(queue_size: usize) -> Self {
        let power_of_2 = queue_size.round_to_power_of_two();
        let mut queue = MpscQueue {
            ring_buffer: Vec::with_capacity(power_of_2),
            capacity: power_of_2,
            mask: power_of_2 - 1,
            sequence_number: PaddedUsize {
                padding: [0; 15],
                counter: AtomicUsize::new(1),
            },
            producer: PaddedUsize {
                padding: [0; 15],
                counter: AtomicUsize::new(1),
            },
        };
        for _ in 0..power_of_2 {
            let node = MpscNode {
                id: AtomicUsize::new(0),
                value: None,
            };
            queue.ring_buffer.push(node);
        }
        queue
    }

    #[inline]
    fn pos(&self, index: usize) -> usize {
        index & self.mask
    }

    /// Used to get the initial value of the queue.
    /// # Returns
    /// Either None if no value i there or some with a reference to the value.
    fn peek(&'_ self) -> Option<&'_ T> {
        let s_index = self.sequence_number.counter.load(Ordering::Relaxed);
        let p_index = self.producer.counter.load(Ordering::Relaxed);
        if p_index > s_index {
            let last_pos = self.pos(s_index);
            let node = unsafe { self.ring_buffer.get_unchecked(last_pos) };
            loop {
                // Since we are looping can use relaxed ordering.
                let node_id = node.id.load(Ordering::Acquire);
                // Verify the node id matches the index id.
                if node_id == s_index {
                    if let Some(value) = &node.value {
                        break Some(value)
                    }
                } else {
                    thread::yield_now()
                }
            }
        } else {
            None
        }
    }
}

impl<T> ConcurrentQueue<T> for MpscQueue<T> {
    /// Used to poll the queue and moves the value to the option if there is a value.
    fn poll(&mut self) -> Option<T> {
        let s_index = self.sequence_number.counter.load(Ordering::Relaxed);
        let p_index = self.producer.counter.load(Ordering::Relaxed);
        if p_index > s_index {
            let last_pos = self.pos(s_index);
            let node = unsafe { self.ring_buffer.get_unchecked_mut(last_pos) };
            loop {
                let node_id = node.id.load(Ordering::Acquire);
                // Verify the node id matches the index id.
                if node_id == s_index {
                    self.sequence_number
                        .counter
                        .store(s_index + 1, Ordering::Relaxed);
                    let v = replace(&mut node.value, Option::None);
                    // Need a StoreStore barrier so this operation goes last.
                    node.id.store(0, Ordering::Release);
                    break v;
                } else {
                    thread::yield_now();
                    /*
                    i = i + 1;
                    if i > 1_000_000_000 {
                        panic!(format!(
                            "Got stuck on {}:{}:{}:{}:{}",
                            s_index, p_index, node_id, last_pos, self.capacity
                        ))
                    }
                    */
                }
            }
        } else {
            None
        }
    }

    /// A quick way to drain all of the values from the queue.
    /// # Arguments
    /// `act` - The action to run against the queue.
    /// # Returns
    /// The number of items that where returned.
    fn drain(&mut self, act: fn(T), limit: usize) -> usize {
<<<<<<< HEAD
        let p_index = self.producer.counter.load(Ordering::Relaxed);
        let s_index = self.sequence_number.counter.load(Ordering::Relaxed);
        if p_index <= s_index {
            0
        } else {
            let elements_left = p_index - s_index;
            let request = limit.min(elements_left);
            // Have to do this a little bit different.
            self.sequence_number
                .counter
                .store(s_index + request, Ordering::Relaxed);
            for i in 0..request {
                loop {
                    let pos = self.pos(s_index + i);
                    let node = unsafe { self.ring_buffer.get_unchecked_mut(pos) };
                    let node_id = node.id.load(Ordering::Relaxed);
                    if node_id == s_index + i {
                        let v = replace(&mut node.value, Option::None);
                        // Need a StoreStore barrier since we need this done last.
                        node.id.store(0, Ordering::Release);
                        match v {
                            None => panic!("Found a None!"),
                            Some(t_value) => act(t_value),
=======
        loop {
            let p_index = self.producer.counter.load(Ordering::Relaxed);
            let s_index = self.sequence_number.counter.load(Ordering::Relaxed);
            if p_index <= s_index {
                break 0;
            } else {
                let elements_left = p_index - s_index;
                let request = limit.min(elements_left);
                // Have to do this a little bit different.
                self.sequence_number
                    .counter
                    .store(s_index + request, Ordering::Relaxed);
                for i in 0..request {
                    let mut fail_count: u64 = 0;
                    loop {
                        let pos = self.pos(s_index + i);
                        let node = unsafe { self.ring_buffer.get_unchecked_mut(pos) };
                        let node_id = node.id.load(Ordering::Acquire);
                        if node_id == s_index + i {
                            let v = replace(&mut node.value, Option::None);
                            // Need a StoreStore barrier since we need this done last.
                            node.id.store(0, Ordering::Release);
                            match v {
                                None => panic!("Found a None!"),
                                Some(t_value) => act(t_value),
                            }
                            break;
                        } else {
                            thread::yield_now();
                            fail_count = fail_count + 1;
                            if fail_count > 1_000_000_000 {
                                panic!("Failed to get the node!");
                            }
>>>>>>> d9250bf0
                        }
                        break;
                    } else {
                        thread::yield_now();
                    }
                }
            }
            request
        }
    }

    /// Offers a value to the queue.  Returns true if the value was successfully added.
    /// # Arguments
    /// `value` - The vale to add to the queue.
    fn offer(&mut self, value: T) -> bool {
        let capacity = self.capacity;
        loop {
            let p_index = self.producer.counter.load(Ordering::Relaxed);
            let c_index = self.sequence_number.counter.load(Ordering::Relaxed);
            if p_index < capacity || p_index - capacity < c_index {
                let pos = self.pos(p_index);
                let mut node = unsafe { self.ring_buffer.get_unchecked_mut(pos) };
                // since we are looping don't care if the value is stale since we will eventually get the correct value.
<<<<<<< HEAD
                if node.id.load(Ordering::Relaxed) == 0 {
                    if self.producer.counter.compare_exchange_weak(
=======
                if node.id.load(Ordering::Acquire) == 0 {
                    match self.producer.counter.compare_exchange_weak(
>>>>>>> d9250bf0
                        p_index,
                        p_index + 1,
                        Ordering::Relaxed,
                        Ordering::Relaxed,
                    ).is_ok() {
                        node.value = Some(value);
                        // Need a StoreStore barrier to prevent reordering of the op above.
                        node.id.store(p_index, Ordering::Release);
                        break true;
                    }
                } else {
                    thread::yield_now();
                }
            } else {
                break false;
            }
        }
    }
}

#[cfg(test)]
mod tests {

    use crate::queue::mpsc_queue::{MpscQueue, MpscQueueWrap};
    use crate::queue::ConcurrentQueue;
    use std::sync::Arc;
    use std::thread;
    use std::vec::Vec;
    use time_test::time_test;

    #[test]
    pub fn create_queue_test() {
        let mut queue: MpscQueue<u64> = MpscQueue::new(128);
        assert_eq!(128, queue.ring_buffer.len());

        queue.offer(1);
        let result = queue.poll();
        assert_eq!(Some(1), result);
    }

    #[test]
    pub fn use_thread_queue_test() {
        time_test!();
        let (write, send) = MpscQueueWrap::<usize>::new(1_000_000);
        let queue: Arc<MpscQueueWrap<usize>> = Arc::new(write);
        let write_thread_num = 2;
        let mut write_threads: Vec<thread::JoinHandle<_>> = Vec::with_capacity(write_thread_num);
        let spins: usize = 12_000_000;
        for _ in 0..write_thread_num {
            let write_queue = queue.clone();
            let write_thread = thread::spawn(move || {
                for i in 0..(spins / write_thread_num) {
                    while !write_queue.offer(i) {
                        thread::yield_now()
                    }
                }
            });
            write_threads.push(write_thread);
        }

        let thread_num: usize = 1;
        let mut read_threads: Vec<thread::JoinHandle<_>> = Vec::with_capacity(thread_num);
        let read_spins = spins / thread_num;
        let read_thread = thread::spawn(move || {
            let mut count = 0;
            loop {
                let result = send.poll();
                match result {
                    Some(_) => {
                        count = count + 1;
                        if count == read_spins {
                            break;
                        }
                    }
                    _ => {
                        thread::yield_now();
                    }
                }
            }
        });
        read_threads.push(read_thread);

        for num in 0..write_thread_num {
            write_threads
                .remove(write_thread_num - num - 1)
                .join()
                .unwrap();
        }
        for num in 0..thread_num {
            read_threads.remove(thread_num - num - 1).join().unwrap();
        }
    }

    #[test]
    pub fn use_thread_queue_test_drain() {
        time_test!();
        let (write, send) = MpscQueueWrap::<usize>::new(1_000_000);
        let queue: Arc<MpscQueueWrap<usize>> = Arc::new(write);
        let write_queue = queue.clone();
        let spins: usize = 10_000_000;
        let write_thread = thread::spawn(move || {
            for i in 0..spins {
                while !write_queue.offer(i) {
                    thread::yield_now()
                }
            }
        });

        let thread_num: usize = 1;
        let mut read_threads: Vec<thread::JoinHandle<_>> = Vec::with_capacity(thread_num);
        let read_spins = spins / thread_num;
        let read_thread = thread::spawn(move || {
            let mut count = 0;
            loop {
                let result = send.drain(|_| {}, 1000);
                count = count + result;
                if count == 0 {
                    thread::yield_now();
                }
                if count > (read_spins - 1000 * thread_num) {
                    break;
                }
            }
        });
        read_threads.push(read_thread);

        write_thread.join().unwrap();
        for num in 0..thread_num {
            read_threads.remove(thread_num - num - 1).join().unwrap();
        }
    }
}<|MERGE_RESOLUTION|>--- conflicted
+++ resolved
@@ -179,7 +179,6 @@
     /// # Returns
     /// The number of items that where returned.
     fn drain(&mut self, act: fn(T), limit: usize) -> usize {
-<<<<<<< HEAD
         let p_index = self.producer.counter.load(Ordering::Relaxed);
         let s_index = self.sequence_number.counter.load(Ordering::Relaxed);
         if p_index <= s_index {
@@ -190,7 +189,7 @@
             // Have to do this a little bit different.
             self.sequence_number
                 .counter
-                .store(s_index + request, Ordering::Relaxed);
+                .store(s_index + request, Ordering::Acquire);
             for i in 0..request {
                 loop {
                     let pos = self.pos(s_index + i);
@@ -203,41 +202,6 @@
                         match v {
                             None => panic!("Found a None!"),
                             Some(t_value) => act(t_value),
-=======
-        loop {
-            let p_index = self.producer.counter.load(Ordering::Relaxed);
-            let s_index = self.sequence_number.counter.load(Ordering::Relaxed);
-            if p_index <= s_index {
-                break 0;
-            } else {
-                let elements_left = p_index - s_index;
-                let request = limit.min(elements_left);
-                // Have to do this a little bit different.
-                self.sequence_number
-                    .counter
-                    .store(s_index + request, Ordering::Relaxed);
-                for i in 0..request {
-                    let mut fail_count: u64 = 0;
-                    loop {
-                        let pos = self.pos(s_index + i);
-                        let node = unsafe { self.ring_buffer.get_unchecked_mut(pos) };
-                        let node_id = node.id.load(Ordering::Acquire);
-                        if node_id == s_index + i {
-                            let v = replace(&mut node.value, Option::None);
-                            // Need a StoreStore barrier since we need this done last.
-                            node.id.store(0, Ordering::Release);
-                            match v {
-                                None => panic!("Found a None!"),
-                                Some(t_value) => act(t_value),
-                            }
-                            break;
-                        } else {
-                            thread::yield_now();
-                            fail_count = fail_count + 1;
-                            if fail_count > 1_000_000_000 {
-                                panic!("Failed to get the node!");
-                            }
->>>>>>> d9250bf0
                         }
                         break;
                     } else {
@@ -261,13 +225,8 @@
                 let pos = self.pos(p_index);
                 let mut node = unsafe { self.ring_buffer.get_unchecked_mut(pos) };
                 // since we are looping don't care if the value is stale since we will eventually get the correct value.
-<<<<<<< HEAD
-                if node.id.load(Ordering::Relaxed) == 0 {
+                if node.id.load(Ordering::Acquire) == 0 {
                     if self.producer.counter.compare_exchange_weak(
-=======
-                if node.id.load(Ordering::Acquire) == 0 {
-                    match self.producer.counter.compare_exchange_weak(
->>>>>>> d9250bf0
                         p_index,
                         p_index + 1,
                         Ordering::Relaxed,
